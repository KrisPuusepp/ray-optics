--- conflicted
+++ resolved
@@ -316,21 +316,13 @@
 
 
   var i;
-<<<<<<< HEAD
   var samples = ["reflect.json", "internal-reflection.json", "parabolic-mirror.json", "prisms.json", "lens-images.json",
     "convex-lens.json", "concave-lens.json", "spherical-aberration.json", "zoom-lens.json",
     "apparent-depth-of-an-object-under-water.json", "compound-microscope.json", "images-formed-by-two-mirrors.json",
     "reflection-and-refraction-of-a-single-ray.json", "spherical-lens-and-mirror.json", "chromatic-dispersion.json",
     "bended-pencil.json", "broken-pencil.json", "NL-simulation.json", "luneburg-lens.json", "maxwell-fisheye-lens.json", "inferior-mirage.json",
-    "fresnel-lens.json", "rochester-cloak.json"];
-=======
-  var samples = [ "reflect.json", "internal-reflection.json", "parabolic-mirror.json", "prisms.json", "lens-images.json",
-                  "convex-lens.json", "concave-lens.json", "spherical-aberration.json", "zoom-lens.json",
-                  "apparent-depth-of-an-object-under-water.json", "compound-microscope.json", "images-formed-by-two-mirrors.json",
-                  "reflection-and-refraction-of-a-single-ray.json", "spherical-lens-and-mirror.json", "chromatic-dispersion.json",
-                  "bended-pencil.json", "broken-pencil.json", "NL-simulation.json", "luneburg-lens.json", "maxwell-fisheye-lens.json", "inferior-mirage.json",
-                  "fresnel-lens.json", "rochester-cloak.json", "retroreflectors.json", "maze-solution.json", "optical-cavity.json" ];
->>>>>>> c5e53abb
+    "fresnel-lens.json", "rochester-cloak.json", "retroreflectors.json", "maze-solution.json", "optical-cavity.json"];
+  
   for (i = 1; ; i++) {
     var elt = document.getElementById("sample" + i);
     if (!elt) break;
