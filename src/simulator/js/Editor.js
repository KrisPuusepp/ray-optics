/*
 * Copyright 2024 The Ray Optics Simulation authors and contributors
 *
 * Licensed under the Apache License, Version 2.0 (the "License");
 * you may not use this file except in compliance with the License.
 * You may obtain a copy of the License at
 *
 *     http://www.apache.org/licenses/LICENSE-2.0
 *
 * Unless required by applicable law or agreed to in writing, software
 * distributed under the License is distributed on an "AS IS" BASIS,
 * WITHOUT WARRANTIES OR CONDITIONS OF ANY KIND, either express or implied.
 * See the License for the specific language governing permissions and
 * limitations under the License.
 */

/**
 * @file {@link Editor} is the main class for visually editing the {@link Scene} data. It manages the user interactions with the canvas, such as dragging objects, selecting objects, and adding objects. It also manages the undo and redo operations and the crop mode. Rendering is not done by this class, but by the {@link Simulator} class. Also, the UI update (e.g. object bar) is not done by this class. When UI update is needed, this class emits events to notify the UI to update.
 */

import geometry from './geometry.js';
import * as sceneObjs from './sceneObjs.js';
import Mouse from './Mouse.js';
import * as C2S from 'canvas2svg';
import { saveAs } from 'file-saver';
import Scene from './Scene.js';
import Simulator from './Simulator.js';

/**
 * @typedef {Object} DragContext
 * @property {number} part - The index of the part within the object being dragged. 0 for the whole object.
 * @property {Point} [targetPoint] - The target point where the user is dragging. This is recognized by the editor so that it can be used for popping up the coordinate box (when the user double-clicks or right-clicks such a point), or binding to a handle (when the user holds Ctrl and clicks such a point).
 * @property {Point} [targetPoint_] - If this property is set instead of setting `targetPoint`, then the point will not be used for the coordinate box or handle, but is still recognized by the editor when deciding which part of which object the user want to interact with.
 * @property {boolean} [requiresObjBarUpdate] - Whether the object bar should be updated during the dragging.
 * @property {string} [cursor] - The cursor to be used during hovering and dragging.
 * @property {SnapContext} [snapContext] - The snap context.
 * @property {boolean} [hasDuplicated] - Whether the object is duplicated during the dragging. This is true when the user holds the Ctrl key and drags the whole object. Only set by the editor.
 * @property {BaseSceneObj} [originalObj] - The original object when the dragging starts. Only set by the editor.
 * @property {boolean} [isByHandle] - Whether the dragging is initiated by dragging a handle. Only set by the editor.
 */

/**
 * @typedef {Object} SelectionSearchResult
 * @property {DragContext} dragContext - The drag context.
 * @property {number} targetObjIndex - The index of the target object.
 */

/**
 * @typedef {Object} ControlPoint
 * @property {DragContext} dragContext - The drag context of the virtual mouse that is dragging the control point.
 * @property {Point} newPoint - The new position of the control point.
 */

/**
 * @typedef {Object} SnapContext
 * @property {boolean} [locked] - Whether the snapping direction is locked.
 * @property {number} [i0] - The index of the locked direction.
 */

/**
 * The visual scene editor that edits the scene represented by the {@link Scene} class. This class is responsible for handling user interactions with the canvas, such as dragging objects, selecting objects, and adding objects. It also manages the undo and redo operations (by serializing/deserializing the scene to/from JSON) and the crop mode. Rendering is not done by this class, but by the {@link Simulator} class. Also, the UI update (e.g. object bar) is not done by this class. When UI update is needed, this class emits events to notify the UI to update.
 * 
 * When constructing or editing an object in the scene, the object itself is responsible for handling the mouse events, and the editor only passes the events to the object (including checking whether the mouse is interacting with the object). See the mouse-related methods in the {@link BaseSceneObj} class for more information. The options in the object bar when the object is selected is also managed by the `populateObjBar` method of the object itself (and not the editor).
 * 
 * In the Ray Optics Simulator web app, a single instance of this class is used to manage the scene and the canvas. Although several canvas layers are used, this class only manages the top-layered canvas where mouse or touch events are captured. 
 * The `newAction` event is emitted when a new action is done by the user, and is used to create a new undo point.
 * When the Ace editor is enabled, it has its own undo and redo operations, and is not always in sync with the undo and redo operations of this class.
 * 
 * This class is not intended to be used in a Node.js environment, but can be used by other web apps to create standalone interactive optical simulations without the main UI of the Ray Optics Simulator web app.
 * @class
 */
class Editor {

  /**
   * The limit of the undo data.
   */
  static UNDO_LIMIT = 50;

  /**
   * The minimal interval between two undo points.
   */
  static UNDO_INTERVAL = 250;

  /**
   * Create a new Editor instance.
   * @param {Scene} scene - The scene to be edited and simulated.
   * @param {HTMLCanvasElement} canvas - The top-layered canvas for user interaction.
   * @param {Simulator} simulator - The simulator.
   */
  constructor(scene, canvas, simulator) {
    /** @property {Scene} scene - The scene to be edited and simulated. */
    this.scene = scene;

    this.scene.editor = this;

    /** @property {HTMLCanvasElement} canvas - The top-layered canvas for user interaction. */
    this.canvas = canvas;

    /** @property {Simulator} simulator - The simulator. */
    this.simulator = simulator;

    /** @property {boolean} lastDeviceIsTouch - Whether the last interaction with `canvas` is done by a touch device. */
    this.lastDeviceIsTouch = false;

    /** @property {Point} mousePos - The position of the mouse in the scene. */
    this.mousePos = geometry.point(0, 0);

    /** @property {Point|null} lastMousePos - The position of the mouse in the scene when the last mousedown event is triggered before the mouse is treated as moved. */
    this.lastMousePos = null;

    /** @property {boolean} isConstructing - Whether an object is being constructed. */
    this.isConstructing = false;

    /** @property {number} draggingObjIndex - The index of the object being dragged. -1 if no object is being dragged; -3 if the scene is being dragged; -4 if the observer is being dragged. */
    this.draggingObjIndex = -1;

    /** @property {number} positioningObjIndex - The index of the object being positioned. -1 if no object is being positioned; -4 if the observer is being positioned. */
    this.positioningObjIndex = -1;

    /** @property {DragContext} dragContext - The context of the dragging or positioning action. */
    this.dragContext = {};

    /** @property {number} selectedObjIndex - The index of the selected object. -1 if no object is selected. */
    this.selectedObjIndex = -1;

    /** @property {number} hoveredObjIndex - The index of the hovered object. -1 if no object is hovered. */
    this.hoveredObjIndex = -1;

    /** @property {string} addingObjType - The type of the object that will be added when the user clicks on the canvas. Empty if 'Move view' tool is selected so that no object will be added. */
    this.addingObjType = '';

    /** @property {string[]} undoData - The data for undoing, where each element is a JSON string representing the scene. */
    this.undoData = [this.scene.toJSON()];

    /** @property {Date} lastActionTime - The time when the last undo data is pushed. */
    this.lastActionTime = new Date();

    /** @property {string} lastActionJson - The JSON string representing the scene when the last undo data is pushed. */
    this.lastActionJson = this.scene.toJSON();

    /** @property {number} undoIndex - The index of the undo data currently displayed. */
    this.undoIndex = 0;

    /** @property {number} undoLBound - The upper bound of the undo data index. */
    this.undoLBound = 0;

    /** @property {number} undoUBound - The lower bound of the undo data index. */
    this.undoUBound = 0;

    /** @property {boolean} isInCropMode - Whether the editor is in the crop mode. */
    this.isInCropMode = false;

    /** @property {boolean} pendingControlPointSelection - Whether a user has clicked on a control point with the Ctrl key held down, and the editor is waiting to see if the user is going to select the control point for a handle. */
    this.pendingControlPointSelection = false;

    /** @property {ControlPoint[]} pendingControlPoints - The control points to be selected for a handle when the user clicks on a control point with the Ctrl key held down. */
    this.pendingControlPoints = [];

    /** @property {string} addingModuleName - The name of the module that will be added when the user clicks on the canvas if `addingObjType` is 'ModuleObj'. */
    this.addingModuleName = '';

    /** @property {object} eventListeners - The event listeners of the editor. */
    this.eventListeners = {};

    /** @property {number} delayedValidationTimerId - The ID of the timer for performing a delayed validation. */
    this.delayedValidationTimerId = -1;

    /** @property {number} minimalDragLength - The minimal drag length threshold to trigger a drag operation. */
    this.minimalDragLength = 3;

    this.initCanvas();
  }

  /**
   * Add an event listener to the editor.
   * @param {string} eventName - The name of the event.
   * @param {function} callback - The callback function.
   */
  on(eventName, callback) {
    if (!this.eventListeners[eventName]) {
      this.eventListeners[eventName] = [];
    }
    this.eventListeners[eventName].push(callback);
  }

  /**
   * Emit an event.
   * @param {string} eventName - The name of the event.
   * @param {any} data - The data to be passed to the callback functions.
   */
  emit(eventName, data) {
    if (this.eventListeners[eventName]) {
      this.eventListeners[eventName].forEach(callback => callback(data));
    }
  }

  /**
   * The event when the mouse coordinate changes. This is different from the actual mousemove, since the grid snapping is considered, and the coordnates can also be updated by other events such as zooming.
   * @event Editor#mouseCoordinateChange
   * @type {object}
   * @property {Point} mousePos - The position of the mouse in the scene. Null if the mouse is out of the canvas.
   */

  /**
   * The event when the selection changes. This may also be triggered if the same object is selected again.
   * @event Editor#selectionChange
   * @type {object}
   * @property {number} oldIndex - The index of the previously selected object.
   * @property {number} newIndex - The index of the newly selected object.
   */

  /**
   * The event when the user interacts with the canvas during the positioning of an object, so that the new coordinates are assumed to be confirmed.
   * @event Editor#requestPositioningComfirm
   * @type {object}
   * @property {boolean} ctrl - Whether the Ctrl key is held down.
   * @property {boolean} shift - Whether the Shift key is held down.
   */

  /**
   * The event when the positioning of an object starts.
   * @event Editor#positioningStart
   * @type {object}
   * @property {DragContext} dragContext - The context of the positioning action, which is the same as the drag context if the user instead drags the control point to be positioned.
   */

  /**
   * The event when the positioning of an object ends (either confirmed or canceled).
   * @event Editor#positioningEnd
   */

  /**
   * The event when the scene is loaded. If the scene contains resources that takes time to load, this event is emitted every time a resource is loaded, where the last event has the `completed` property set to `true`.
   * @event Editor#sceneLoaded
   * @type {object}
   * @property {boolean} needFullUpdate - Whether the UI needs a full update.
   * @property {boolean} completed - Whether the loading is completed.
   */

  /**
   * The event when a new action is done and the UI (e.g. code editor) should be updated.
   * @event Editor#newAction
   * @type {object}
   * @property {string} oldJSON - The JSON string representing the scene before the action.
   * @property {string} newJSON - The JSON string representing the scene after the action.
   */

  /**
   * The event when the scale of the scene is changed.
   * @event Editor#scaleChange
   */

  /**
   * The event when a new undo data is pushed.
   * @event Editor#newUndoPoint
   */

  /**
   * The event when the user undo an action.
   * @event Editor#undo
   */

  /**
   * The event when the user redo an action.
   * @event Editor#redo
   */

  /**
   * The event when the error and warning messages in the UI should be updated.
   * @event requestUpdateErrorAndWarning
   */

  /**
   * Initialize the canvas event listeners.
   */
  initCanvas() {

    let lastTouchTime = -1;

    const self = this;

    this.canvas.addEventListener('mousedown', function (e) {
      if (self.lastDeviceIsTouch && Date.now() - lastTouchTime < 500) return;
      self.lastDeviceIsTouch = false;

      if (self.scene.error) {
        self.canvas.style.cursor = 'not-allowed';
        return;
      }

      e.preventDefault(); // Prevent text selection
      self.canvas.focus();
      self.onCanvasMouseDown(e);
    });

    this.canvas.addEventListener('mousemove', function (e) {
      //console.log("mousemove");
      if (self.lastDeviceIsTouch && Date.now() - lastTouchTime < 500) return;
      self.lastDeviceIsTouch = false;

      if (self.scene.error) {
        self.canvas.style.cursor = 'not-allowed';
        return;
      }

      e.preventDefault(); // Prevent text selection
      self.onCanvasMouseMove(e);
    });

    this.canvas.addEventListener('mouseup', function (e) {
      if (self.lastDeviceIsTouch && Date.now() - lastTouchTime < 500) return;
      self.lastDeviceIsTouch = false;

      if (self.scene.error) {
        self.canvas.style.cursor = 'not-allowed';
        return;
      }

      //console.log("mouseup");
      self.onCanvasMouseUp(e);
    });

    this.canvas.addEventListener('mouseout', function (e) {
      if (self.lastDeviceIsTouch && Date.now() - lastTouchTime < 500) return;
      self.lastDeviceIsTouch = false;
      if (self.draggingObjIndex != -1) {
        self.onCanvasMouseUp(e);
      }
      self.hoveredObjIndex = -1;

      self.emit('mouseCoordinateChange', { mousePos: null });
      self.simulator.updateSimulation(true, true)
    });


    let lastZoomTime = 0;
    let zoomThrottle = 16; // ~60fps for smoother feel

    this.canvas.addEventListener('wheel', function (e) {
      e.preventDefault(); // Prevent default scrolling
      
      var now = Date.now();
      if (now - lastZoomTime < zoomThrottle) return;
      lastZoomTime = now;

      // Get precise delta from wheel event
      const deltaY = e.deltaY || e.detail || e.wheelDelta;
      
      // Calculate zoom speed based on current scale
      const currentScale = self.scene.scale * self.scene.lengthScale;
      const zoomSpeed = Math.max(0.05, currentScale * 0.05); // Faster zoom at higher scales
      
      // Calculate new scale with pixel-precise delta
      let newScale = currentScale;
      if (deltaY > 0) {
        newScale = currentScale - zoomSpeed;
      } else if (deltaY < 0) {
        newScale = currentScale + zoomSpeed;
      }
      
      // Clamp scale between min and max values
      newScale = Math.max(0.25, Math.min(5.00, newScale));
      
      // Convert to percentage scale
      const finalScale = newScale * 100;
      
      // Apply zoom centered on mouse position
      self.setScaleWithCenter(
        finalScale / self.scene.lengthScale / 100,
        (e.pageX - e.target.offsetLeft) / self.scene.scale,
        (e.pageY - e.target.offsetTop) / self.scene.scale
      );
      
      self.onActionComplete();
    }, false);

    let initialPinchDistance = null;
    let lastScale = 1;
    let lastX = 0;
    let lastY = 0;

    this.canvas.addEventListener('touchstart', function (e) {
      if (self.scene.error) return;
      self.lastDeviceIsTouch = true;
      lastTouchTime = Date.now();
      if (e.touches.length === 2) {
        // Pinch to zoom
        e.preventDefault();
        lastX = (e.touches[0].pageX + e.touches[1].pageX) / 2;
        lastY = (e.touches[0].pageY + e.touches[1].pageY) / 2;
        if (self.isConstructing || self.draggingObjIndex >= 0) {
          self.onCanvasMouseUp(e);
          self.undo();
        } else {
          self.onCanvasMouseUp(e);
        }
      } else {
        //console.log("touchstart");
        self.canvas.focus();
        self.onCanvasMouseMove(e);
        self.onCanvasMouseDown(e);
      }
    });


    this.canvas.addEventListener('touchmove', function (e) {
      if (self.scene.error) return;
      self.lastDeviceIsTouch = true;
      lastTouchTime = Date.now();
      e.preventDefault();
      //console.log("touchmove");
      if (e.touches.length === 2) {
        // Pinch to zoom

        // Calculate current distance between two touches
        const dx = e.touches[0].clientX - e.touches[1].clientX;
        const dy = e.touches[0].clientY - e.touches[1].clientY;
        const distance = Math.sqrt(dx * dx + dy * dy);

        // If initialPinchDistance is null, this is the first move event of the pinch
        // Set initial distance
        if (initialPinchDistance === null) {
          initialPinchDistance = distance;
          lastScale = self.scene.scale;
        }

        // Calculate the scaling factor
        const scaleFactor = distance / initialPinchDistance;

        // Update scale based on previous scale and scaling factor
        let newScale = lastScale * scaleFactor;

        newScale = Math.max(0.25 / self.scene.lengthScale, Math.min(5.00 / self.scene.lengthScale, newScale));

        // Calculate the mid point between the two touches
        const x = (e.touches[0].pageX + e.touches[1].pageX) / 2;
        const y = (e.touches[0].pageY + e.touches[1].pageY) / 2;

        // Calculate the change in scale relative to the center point
        const dx2 = x - lastX;
        const dy2 = y - lastY;

        // Apply the translation
        self.scene.origin.x += dx2;
        self.scene.origin.y += dy2;

        // Apply the scale transformation
        self.setScaleWithCenter(newScale, (x - e.target.offsetLeft) / self.scene.scale, (y - e.target.offsetTop) / self.scene.scale);

        // Update last values
        lastX = x;
        lastY = y;

      } else {
        self.onCanvasMouseMove(e);
      }
    });

    this.canvas.addEventListener('touchend', function (e) {
      if (self.scene.error) return;
      self.lastDeviceIsTouch = true;
      lastTouchTime = Date.now();
      //console.log("touchend");
      if (e.touches.length < 2) {
        initialPinchDistance = null;
        self.onCanvasMouseUp(e);
        self.onActionComplete();
      }
    });

    this.canvas.addEventListener('touchcancel', function (e) {
      if (self.scene.error) return;
      self.lastDeviceIsTouch = true;
      lastTouchTime = Date.now();
      //console.log("touchcancel");
      initialPinchDistance = null;
      if (self.isConstructing || self.draggingObjIndex >= 0) {
        self.onCanvasMouseUp(e);
        self.undo();
      } else {
        self.onCanvasMouseUp(e);
      }
    });

    this.canvas.addEventListener('dblclick', function (e) {
      if (self.scene.error) return;
      self.onCanvasDblClick(e);
    });
  }


  /**
   * Handle the equivalent of the mousedown event on the canvas, which can be triggered by both mouse and single touch.
   * @param {MouseEvent} e - The event.
   */
  onCanvasMouseDown(e) {
    if (e.changedTouches) {
      var et = e.changedTouches[0];
      this.lastDeviceIsTouch = true;
    } else {
      var et = e;
      this.lastDeviceIsTouch = false;
    }

    // Get raw coordinates first
    const rawX = (et.pageX - e.target.offsetLeft - this.scene.origin.x) / this.scene.scale;
    const rawY = (et.pageY - e.target.offsetTop - this.scene.origin.y) / this.scene.scale;

    this.lastMousePos = geometry.point(rawX, rawY);
    
    // Truncate to binary fractions
    const truncX = this.truncateToBinaryFraction(rawX, this.scene.scale);
    const truncY = this.truncateToBinaryFraction(rawY, this.scene.scale);
    
    var mousePos_nogrid = geometry.point(truncX, truncY);
    var mousePos2;
    if (this.scene.snapToGrid && !(e.altKey && !this.isConstructing)) {
      mousePos2 = geometry.point(
        Math.round(((et.pageX - e.target.offsetLeft - this.scene.origin.x) / this.scene.scale) / this.scene.gridSize) * this.scene.gridSize,
        Math.round(((et.pageY - e.target.offsetTop - this.scene.origin.y) / this.scene.scale) / this.scene.gridSize) * this.scene.gridSize
      );
    }
    else {
      mousePos2 = mousePos_nogrid;
    }

    if (this.positioningObjIndex != -1) {
      this.emit('requestPositioningComfirm', { ctrl: e.ctrlKey, shift: e.shiftKey });
      if (!(e.which && e.which == 3)) {
        return;
      }
    }


    if (!((e.which && (e.which == 1 || e.which == 3)) || (e.changedTouches))) {
      return;
    }

    if (this.scene.snapToGrid) {
      this.mousePos = geometry.point(Math.round(((et.pageX - e.target.offsetLeft - this.scene.origin.x) / this.scene.scale) / this.scene.gridSize) * this.scene.gridSize, Math.round(((et.pageY - e.target.offsetTop - this.scene.origin.y) / this.scene.scale) / this.scene.gridSize) * this.scene.gridSize);

    }
    else {
      this.mousePos = mousePos_nogrid;
    }


    //if (this.isConstructing) {
    //  if ((e.which && e.which == 1) || (e.changedTouches)) {
    //    // Only react for left click
    //    // If an obj is being created, pass the action to it
    //    if (this.selectedObjIndex != this.scene.objs.length - 1) {
    //      this.selectObj(this.scene.objs.length - 1); // Keep the constructing obj selected
    //    }
    //    const ret = this.scene.objs[this.scene.objs.length - 1].onConstructMouseDown(new Mouse(mousePos_nogrid, this.scene, this.lastDeviceIsTouch), e.ctrlKey, e.shiftKey);
    //    if (ret && ret.isDone) {
    //      this.isConstructing = false;
    //    }
    //    if (ret && ret.requiresObjBarUpdate) {
    //      this.selectObj(this.selectedObjIndex);
    //    }
    //    this.simulator.updateSimulation(!this.scene.objs[this.scene.objs.length - 1].constructor.isOptical, true);
    //  }
    //}
    //else {
      //// lockObjs prevents selection, but alt overrides it
      //if ((!(this.scene.lockObjs) != (e.altKey && this.addingObjType != '')) && !(e.which == 3)) {

        this.dragContext = {};

        if (this.scene.mode == 'observer') {
          if (geometry.distanceSquared(mousePos_nogrid, this.scene.observer.c) < this.scene.observer.r * this.scene.observer.r) {
            // The mousePos clicked the observer
            this.draggingObjIndex = -4;
            this.dragContext = {};
            this.dragContext.mousePos0 = this.mousePos; // Mouse position when the user starts dragging
            this.dragContext.mousePos1 = this.mousePos; // Mouse position at the last moment during dragging
            this.dragContext.snapContext = {};
            return;
          }
        }

        var rets = this.selectionSearch(mousePos_nogrid);
        var ret = rets[0];
        if (ret.targetObjIndex != -1 && this.scene.objs[ret.targetObjIndex].constructor.type == "Handle" && ret.dragContext.part == 1 /* Prevents dragging secondary handle control points */) {
          //if (!e.ctrlKey && this.scene.objs.length > 0 && this.scene.objs[0].constructor.type == "Handle" && this.scene.objs[0].notDone) {
          //  // User is creating a handle
          //  this.removeObj(0);
          //  ret.targetObjIndex--;
          //}
          this.selectObj(ret.targetObjIndex);
          this.dragContext = ret.dragContext;
          this.dragContext.originalObj = this.scene.objs[ret.targetObjIndex].serialize(); // Store the obj status before dragging
          this.dragContext.hasDuplicated = false;
          this.draggingObjIndex = ret.targetObjIndex;
          if (e.ctrlKey && this.dragContext.targetPoint) {
            this.pendingControlPointSelection = true;
            this.pendingControlPoints = rets;
          }
          return;
        }
      //}

      if (this.draggingObjIndex == -1) {
        // The mousePos clicked the blank area
        //if (this.scene.objs.length > 0 && this.scene.objs[0].constructor.type == "Handle" && this.scene.objs[0].notDone) {
        //  // User is creating a handle
        //  this.finishHandleCreation(this.mousePos);
        //  return;
        //}
        if ((this.addingObjType == '') || (e.which == 3)) {
          // To drag the entire scene
          this.draggingObjIndex = -3;
          this.dragContext = {};
          this.dragContext.mousePos0 = this.mousePos; // Mouse position when the user starts dragging
          this.dragContext.mousePos1 = this.mousePos; // Mouse position at the last moment during dragging
          this.dragContext.mousePos2 = this.scene.origin; //Original origin.
          this.dragContext.snapContext = {};
          this.selectObj(-1);
        }
        //else {
        //  // Create a new object
        //  this.isConstructing = true;
        //  let referenceObj = {};
        //  if (this.scene.objs[this.selectedObjIndex]) {
        //    if (this.scene.objs[this.selectedObjIndex].constructor.type == this.addingObjType) {
        //      referenceObj = this.scene.objs[this.selectedObjIndex].serialize();
        //    }
        //  }
        //  this.scene.pushObj(new sceneObjs[this.addingObjType](this.scene, referenceObj));
        //
        //  const ret = this.scene.objs[this.scene.objs.length - 1].onConstructMouseDown(new Mouse(mousePos_nogrid, this.scene, this.lastDeviceIsTouch));
        //  if (ret && ret.isDone) {
        //    this.isConstructing = false;
        //  }
        //  this.selectObj(this.scene.objs.length - 1);
        //  this.simulator.updateSimulation(!this.scene.objs[this.scene.objs.length - 1].constructor.isOptical, true);
        //}
      }
    //}
  }

  /**
   * Handle the equivalent of the mousemove event on the canvas, which can be triggered by both mouse and single touch.
   * @param {MouseEvent} e - The event.
   */
  onCanvasMouseMove(e) {
    if (e.changedTouches) {
      var et = e.changedTouches[0];
    } else {
      var et = e;
    }
    
    // Get raw coordinates first
    const rawX = (et.pageX - e.target.offsetLeft - this.scene.origin.x) / this.scene.scale;
    const rawY = (et.pageY - e.target.offsetTop - this.scene.origin.y) / this.scene.scale;

    if (this.lastMousePos) {
      // Calculate the distance moved
      const distanceSquared = geometry.distanceSquared(this.lastMousePos, geometry.point(rawX, rawY));
      if (distanceSquared < (this.minimalDragLength * this.minimalDragLength) / (this.scene.scale * this.scene.scale)) {
        return; // Do not proceed if the drag is less than the threshold
      }
      this.lastMousePos = null;
    }
    
    // Truncate to binary fractions
    const truncX = this.truncateToBinaryFraction(rawX, this.scene.scale);
    const truncY = this.truncateToBinaryFraction(rawY, this.scene.scale);
    
    var mousePos_nogrid = geometry.point(truncX, truncY);
    var mousePos2;
    if (this.scene.snapToGrid && !(e.altKey && !this.isConstructing)) {
      mousePos2 = geometry.point(
        Math.round(((et.pageX - e.target.offsetLeft - this.scene.origin.x) / this.scene.scale) / this.scene.gridSize) * this.scene.gridSize,
        Math.round(((et.pageY - e.target.offsetTop - this.scene.origin.y) / this.scene.scale) / this.scene.gridSize) * this.scene.gridSize
      );
    }
    else {
      mousePos2 = mousePos_nogrid;
    }

    this.pendingControlPointSelection = false;

    if (!this.isConstructing && this.draggingObjIndex == -1 && !this.scene.lockObjs) {
      // highlight object under mousePos cursor
      var ret = this.selectionSearch(mousePos_nogrid)[0];
      //console.log(mousePos_nogrid);
      var isHandle = false;
      if(this.scene.objs.hasOwnProperty(ret.targetObjIndex))
        isHandle = (this.scene.objs[ret.targetObjIndex].constructor.type == "Handle" && ret.dragContext.part == 1 /* Prevents highlighting secondary handle control points */);
      if (this.hoveredObjIndex != ret.targetObjIndex) {
        // always stop highlighting if hover ends
        if(ret.targetObjIndex == -1) {
            this.hoveredObjIndex = ret.targetObjIndex;
            this.simulator.updateSimulation(true, true);
        }
        // if hover starts on an object, only highlight it if it is a handle
        else if(isHandle) {
            this.hoveredObjIndex = ret.targetObjIndex;
            this.simulator.updateSimulation(true, true);
        }
      }
      if (ret.dragContext) {
        if(isHandle) {
            if (ret.dragContext.cursor) {
                this.canvas.style.cursor = ret.dragContext.cursor;
              } else if (ret.dragContext.targetPoint || ret.dragContext.targetPoint_) {
                this.canvas.style.cursor = 'pointer';
              } else if (ret.dragContext.part == 0) {
                this.canvas.style.cursor = 'move';
              } else {
                this.canvas.style.cursor = '';
              }
        } else {
            this.canvas.style.cursor = '';
        }
      } else {
        if (this.scene.mode == 'observer' && geometry.distanceSquared(this.mousePos, this.scene.observer.c) < this.scene.observer.r * this.scene.observer.r) {
          this.canvas.style.cursor = 'pointer';
        } else {
          this.canvas.style.cursor = '';
        }
      }
    }

    if (mousePos2.x == this.mousePos.x && mousePos2.y == this.mousePos.y) {
      return;
    }
    this.mousePos = mousePos2;

    this.emit('mouseCoordinateChange', { mousePos: this.mousePos });


    if (this.isConstructing) {
      // highlight object being constructed
      this.hoveredObjIndex = this.scene.objs.length - 1;

      // If some object is being created, pass the action to it
      const ret = this.scene.objs[this.scene.objs.length - 1].onConstructMouseMove(new Mouse(this.mousePos, this.scene, this.lastDeviceIsTouch), e.ctrlKey, e.shiftKey);
      if (ret && ret.isDone) {
        this.isConstructing = false;
      }
      if (ret && ret.requiresObjBarUpdate) {
        this.selectObj(this.selectedObjIndex);
      }
      this.simulator.updateSimulation(!this.scene.objs[this.scene.objs.length - 1].constructor.isOptical, true);
    }
    else {
      if (this.draggingObjIndex == -4) {
        if (e.shiftKey) {
          var mousePos_snapped = (new Mouse(this.mousePos, this.scene, this.lastDeviceIsTouch)).getPosSnappedToDirection(this.dragContext.mousePos0, [{ x: 1, y: 0 }, { x: 0, y: 1 }], this.dragContext.snapContext);
        }
        else {
          var mousePos_snapped = this.mousePos;
          this.dragContext.snapContext = {}; // Unlock the dragging direction when the user release the shift key
        }

        var mouseDiffX = (mousePos_snapped.x - this.dragContext.mousePos1.x); // The X difference between the mouse position now and at the previous moment
        var mouseDiffY = (mousePos_snapped.y - this.dragContext.mousePos1.y); // The Y difference between the mouse position now and at the previous moment

        this.scene.observer.c.x += mouseDiffX;
        this.scene.observer.c.y += mouseDiffY;

        // Update the mouse position
        this.dragContext.mousePos1 = mousePos_snapped;
        this.simulator.updateSimulation(false, true);
      }

      if (this.draggingObjIndex >= 0) {
        // Here the mouse is dragging an object

        this.scene.objs[this.draggingObjIndex].onDrag(new Mouse(mousePos_nogrid, this.scene, this.lastDeviceIsTouch, e.altKey * 1), this.dragContext, e.ctrlKey, e.shiftKey);
        // If dragging an entire object, then when Ctrl is hold, clone the object
        if (this.dragContext.part == 0) {
          if (e.ctrlKey && !this.dragContext.hasDuplicated) {

            this.scene.pushObj(new sceneObjs[this.scene.objs[this.draggingObjIndex].constructor.type](this.scene, this.dragContext.originalObj));
            this.dragContext.hasDuplicated = true;
          }
          if (!e.ctrlKey && this.dragContext.hasDuplicated) {
            this.scene.objs.length--;
            this.dragContext.hasDuplicated = false;
          }
        }

        this.simulator.updateSimulation(!this.scene.objs[this.draggingObjIndex].constructor.isOptical, true);

        if (this.dragContext.requiresObjBarUpdate) {
          this.selectObj(this.selectedObjIndex);
        }
      }

      if (this.draggingObjIndex == -3 && this.dragContext.mousePos1) {
        // Move the entire scene
        // Here mousePos is the currect mouse position, dragContext.mousePos1 is the mouse position at the previous moment

        var mouseDiffX = (this.mousePos.x - this.dragContext.mousePos1.x); // The X difference between the mouse position now and at the previous moment
        var mouseDiffY = (this.mousePos.y - this.dragContext.mousePos1.y); // The Y difference between the mouse position now and at the previous moment
        this.scene.origin.x = mouseDiffX * this.scene.scale + this.dragContext.mousePos2.x;
        this.scene.origin.y = mouseDiffY * this.scene.scale + this.dragContext.mousePos2.y;
        this.simulator.updateSimulation();
      }


    }
  }

  /**
   * Truncates a number to the nearest binary fraction while ensuring the error is less than 1 pixel.
   * @param {number} value - The value to truncate
   * @param {number} scale - The scale factor (pixels per unit)
   * @returns {number} The truncated value
   */
  truncateToBinaryFraction(value, scale) {
    // Find the smallest binary fraction that keeps error < 1 pixel
    const minError = 1 / scale;
    let step = 1;
    while (step > minError) {
      step /= 2;
    }
    return Math.round(value / step) * step;
  }

  /**
   * Handle the equivalent of the mouseup event on the canvas, which can be triggered by both mouse and single touch.
   * @param {MouseEvent} e - The event.
   */
  onCanvasMouseUp(e) {
    if (e.changedTouches) {
      var et = e.changedTouches[0];
    } else {
      var et = e;
    }

    // Get raw coordinates first
    const rawX = (et.pageX - e.target.offsetLeft - this.scene.origin.x) / this.scene.scale;
    const rawY = (et.pageY - e.target.offsetTop - this.scene.origin.y) / this.scene.scale;
    
    // Truncate to binary fractions
    const truncX = this.truncateToBinaryFraction(rawX, this.scene.scale);
    const truncY = this.truncateToBinaryFraction(rawY, this.scene.scale);
    
    var mousePos_nogrid = geometry.point(truncX, truncY);
    var mousePos2;
    if (this.scene.snapToGrid && !(e.altKey && !this.isConstructing)) {
      mousePos2 = geometry.point(
        Math.round(((et.pageX - e.target.offsetLeft - this.scene.origin.x) / this.scene.scale) / this.scene.gridSize) * this.scene.gridSize,
        Math.round(((et.pageY - e.target.offsetTop - this.scene.origin.y) / this.scene.scale) / this.scene.gridSize) * this.scene.gridSize
      );
    }
    else {
      mousePos2 = mousePos_nogrid;
    }

    if (this.isConstructing) {
      if ((e.which && e.which == 1) || (e.changedTouches)) {
        // If an object is being created, pass the action to it
        const ret = this.scene.objs[this.scene.objs.length - 1].onConstructMouseUp(new Mouse(mousePos_nogrid, this.scene, this.lastDeviceIsTouch), e.ctrlKey, e.shiftKey);
        if (ret && ret.isDone) {
          this.isConstructing = false;
        }
        if (ret && ret.requiresObjBarUpdate) {
          this.selectObj(this.selectedObjIndex);
        }
        this.simulator.updateSimulation(!this.scene.objs[this.scene.objs.length - 1].constructor.isOptical, true);
        if (!this.isConstructing) {
          // The object says the contruction is done
          this.onActionComplete();
          if (this.scene.lockObjs) {
            this.hoveredObjIndex = -1;
            this.simulator.updateSimulation(true, true);
          }
        }
      }
    }
    else {
      if (this.pendingControlPointSelection) {
        this.pendingControlPointSelection = false
        this.addControlPointsForHandle(this.pendingControlPoints);
      }
      try {
        if (e.which && e.which == 3 && this.draggingObjIndex == -3 && this.mousePos.x == this.dragContext.mousePos0.x && this.mousePos.y == this.dragContext.mousePos0.y) {
            this.draggingObjIndex = -1;
            this.dragContext = {};
            this.onCanvasDblClick(e);
            return;
          }
      } catch {

      }
      this.onActionComplete();
      this.draggingObjIndex = -1;
      this.dragContext = {};
    }

  }


  /**
   * Handle the equivalent of the dblclick event on the canvas.
   * @param {MouseEvent} e - The event.
   */
  onCanvasDblClick(e) {
<<<<<<< HEAD
    ////console.log("dblclick");
    //// Get raw coordinates first
    //const rawX = (e.pageX - e.target.offsetLeft - this.scene.origin.x) / this.scene.scale;
    //const rawY = (e.pageY - e.target.offsetTop - this.scene.origin.y) / this.scene.scale;
    //
    //// Truncate to binary fractions
    //const truncX = this.truncateToBinaryFraction(rawX, this.scene.scale);
    //const truncY = this.truncateToBinaryFraction(rawY, this.scene.scale);
    //
    //this.mousePos = geometry.point(truncX, truncY);
    //if (this.isConstructing) {
    //}
    //else if (new Mouse(this.mousePos, this.scene, this.lastDeviceIsTouch).isOnPoint(this.lastMousePos)) {
    //  this.dragContext = {};
    //
    //  if (this.scene.mode == 'observer') {
    //    if (geometry.distanceSquared(this.mousePos, this.scene.observer.c) < this.scene.observer.r * this.scene.observer.r) {
    //
    //      // The mousePos clicked the observer
    //      this.positioningObjIndex = -4;
    //      this.dragContext = {};
    //      this.dragContext.targetPoint = geometry.point(this.scene.observer.c.x, this.scene.observer.c.y);
    //      this.dragContext.snapContext = {};
    //
    //      this.emit('positioningStart', { dragContext: this.dragContext });
    //
    //      return;
    //    }
    //  }
    //
    //  var ret = this.selectionSearch(this.mousePos)[0];
    //  if (ret.targetObjIndex != -1 && ret.dragContext.targetPoint) {
    //    this.selectObj(ret.targetObjIndex);
    //    this.dragContext = ret.dragContext;
    //    this.dragContext.originalObj = this.scene.objs[ret.targetObjIndex].serialize(); // Store the obj status before dragging
    //
    //    this.dragContext.hasDuplicated = false;
    //    this.positioningObjIndex = ret.targetObjIndex;
    //
    //    this.emit('positioningStart', { dragContext: this.dragContext });
    //
    //  }
    //}
=======
    //console.log("dblclick");
    // Get raw coordinates first
    const rawX = (e.pageX - e.target.offsetLeft - this.scene.origin.x) / this.scene.scale;
    const rawY = (e.pageY - e.target.offsetTop - this.scene.origin.y) / this.scene.scale;
    
    // Truncate to binary fractions
    const truncX = this.truncateToBinaryFraction(rawX, this.scene.scale);
    const truncY = this.truncateToBinaryFraction(rawY, this.scene.scale);
    
    this.mousePos = geometry.point(truncX, truncY);
    if (this.isConstructing) {
    }
    else if (this.lastMousePos && new Mouse(this.mousePos, this.scene, this.lastDeviceIsTouch).isOnPoint(this.lastMousePos)) {
      this.dragContext = {};

      if (this.scene.mode == 'observer') {
        if (geometry.distanceSquared(this.mousePos, this.scene.observer.c) < this.scene.observer.r * this.scene.observer.r) {

          // The mousePos clicked the observer
          this.positioningObjIndex = -4;
          this.dragContext = {};
          this.dragContext.targetPoint = geometry.point(this.scene.observer.c.x, this.scene.observer.c.y);
          this.dragContext.snapContext = {};

          this.emit('positioningStart', { dragContext: this.dragContext });

          return;
        }
      }

      var ret = this.selectionSearch(this.mousePos)[0];
      if (ret.targetObjIndex != -1 && ret.dragContext.targetPoint) {
        this.selectObj(ret.targetObjIndex);
        this.dragContext = ret.dragContext;
        this.dragContext.originalObj = this.scene.objs[ret.targetObjIndex].serialize(); // Store the obj status before dragging

        this.dragContext.hasDuplicated = false;
        this.positioningObjIndex = ret.targetObjIndex;

        this.emit('positioningStart', { dragContext: this.dragContext });

      }
    }
>>>>>>> d30a33f3

  }

  /**
   * search for best object to select at mouse position
   * @param {Point} mousePos_nogrid - The mouse position in the scene (without snapping to grid).
   * @returns {SelectionSearchResult[]} - The search results.
   */
  selectionSearch(mousePos_nogrid) {
    var i;
    var click_lensq = Infinity;
    var click_lensq_temp;
    var targetObjIndex = -1;
    var targetIsPoint = false;
    var dragContext;
    var targetIsSelected = false;
    var results = [];

    for (var i = 0; i < this.scene.objs.length; i++) {
      if (typeof this.scene.objs[i] != 'undefined') {
        let dragContext_ = this.scene.objs[i].checkMouseOver(new Mouse(mousePos_nogrid, this.scene, this.lastDeviceIsTouch));
        if (dragContext_) {
          // the mouse is over the object

          if (dragContext_.targetPoint || dragContext_.targetPoint_) {
            // The mousePos clicked a point
            if (!targetIsPoint) {
              targetIsPoint = true; // If the mouse can click a point, then it must click a point
              results = [];
            }
            var click_lensq_temp = geometry.distanceSquared(mousePos_nogrid, (dragContext_.targetPoint || dragContext_.targetPoint_));
            if (click_lensq_temp <= click_lensq || targetObjIndex == this.selectedObjIndex) {
              // In case of clicking a point, choose the one nearest to the mouse
              // But if the object is the selected object, the points from this object have the highest priority.
              targetObjIndex = i;
              click_lensq = click_lensq_temp;
              dragContext = dragContext_;
              if (!targetIsSelected) {
                results.unshift({ dragContext: dragContext, targetObjIndex: targetObjIndex });
              } else {
                results.push({ dragContext: dragContext, targetObjIndex: targetObjIndex });
              }
              if (targetObjIndex == this.selectedObjIndex) targetIsSelected = true;
            }
          } else if (!targetIsPoint) {
            // If not clicking a point, and until now not clicking any point
            targetObjIndex = i; // If clicking non-point, choose the most newly created one
            dragContext = dragContext_;
            results.unshift({ dragContext: dragContext, targetObjIndex: targetObjIndex });
          }
        }
      }
    }
    if (results.length == 0) {
      results.push({ targetObjIndex: -1 });
    }
    return results;
  }

  /**
   * Add control points for a handle (create a new handle or add to the currently consturcting handle).
   * @param {ControlPoint[]} controlPoints - The control points to add.
   */
  addControlPointsForHandle(controlPoints) {
    if (!(this.scene.objs[0].constructor.type == "Handle" && this.scene.objs[0].notDone)) {
      this.scene.unshiftObj(new sceneObjs["Handle"](this.scene, { notDone: true }));
      if (this.selectedObjIndex >= 0) this.selectedObjIndex++;
      for (var i in controlPoints) {
        controlPoints[i].targetObjIndex++;
      }
    }
    for (var i in controlPoints) {
      this.scene.objs[0].addControlPoint(controlPoints[i]);
    }
    this.simulator.updateSimulation(true, true);
  }

  /**
   * Finish the creation of a handle.
   * @param {Point} point - The point for the position of the handle.
   */
  finishHandleCreation(point) {
    this.scene.objs[0].finishHandle(point);
    this.simulator.updateSimulation(true, true);
    this.selectObj(0);
  }

  /**
   * Select an object.
   * @param {number} index - The index of the object to select.
   */
  selectObj(index) {
    if (index < 0 || index >= this.scene.objs.length) {
      // If this object does not exist
      this.emit('selectionChange', { oldIndex: this.selectedObjIndex, newIndex: -1 });
      this.selectedObjIndex = -1;
      
      return;
    }
    this.emit('selectionChange', { oldIndex: this.selectedObjIndex, newIndex: index });
    this.selectedObjIndex = index;
  }

  /**
   * Confirm the positioning in the coordinate box.
   * @param {number} x - The x-coordinate.
   * @param {number} y - The y-coordinate.
   * @param {boolean} ctrl - Whether the Ctrl key is pressed.
   * @param {boolean} shift - Whether the Shift key is pressed.
   */
  confirmPositioning(x, y, ctrl, shift) {


    if (this.positioningObjIndex == -4) {
      // Observer
      this.scene.observer.c.x = x;
      this.scene.observer.c.y = y;
      this.simulator.updateSimulation(false, true);
    }
    else {
      // Object
      this.scene.objs[this.positioningObjIndex].onDrag(new Mouse(geometry.point(x, y), this.scene, this.lastDeviceIsTouch, 2), this.dragContext, ctrl, shift);
      this.simulator.updateSimulation(!this.scene.objs[this.positioningObjIndex].constructor.isOptical, true);
    }

    this.onActionComplete();

    this.endPositioning();
  }

  /**
   * End the positioning in the coordinate box.
   */
  endPositioning() {
    this.emit('positioningEnd');
    this.positioningObjIndex = -1;
    this.dragContext = {};
  }

  /**
   * Remove an object.
   * @param {number} index - The index of the object to remove.
   */
  removeObj(index) {
    this.isConstructing = false;
    this.scene.removeObj(index);

    this.selectedObjIndex--;
    this.selectObj(this.selectedObjIndex);
  }

  /**
   * Set the scale of the scene with respect to the center point of the canvas.
   * @param {number} value - The new scale.
   */
  setScale(value) {
    this.setScaleWithCenter(value, this.canvas.width / this.scene.scale / 2, this.canvas.height / this.scene.scale / 2);
  }
  
  /**
   * Set the scale of the scene while keeping a given center point fixed.
   * @param {number} value - The new scale factor.
   * @param {number} centerX - The x-coordinate of the center point.
   * @param {number} centerY - The y-coordinate of the center point.
   */
  setScaleWithCenter(value, centerX, centerY) {
    this.scene.setScaleWithCenter(value, centerX, centerY);
    this.emit('scaleChange');
    
    this.simulator.updateSimulation();
  }

  /**
   * Load a JSON string of the scene to the editor.
   * @param {string} json - The JSON string of the scene.
   */
  loadJSON(json) {
    const self = this;
    this.scene.setViewportSize(this.canvas.width / this.simulator.dpr, this.canvas.height / this.simulator.dpr);
    this.scene.loadJSON(json, function (needFullUpdate, completed) {
      self.emit('sceneLoaded', { needFullUpdate: needFullUpdate, completed: completed });
      if (needFullUpdate) {
        self.simulator.updateSimulation();
      } else {
        // Partial update (e.g. when the background image is loaded)
        setTimeout(function () {
          self.simulator.updateSimulation(true, true);
        }, 1);
      }
    });
    
    this.selectObj(-1);
    this.lastActionJson = json;
    this.simulator.updateSimulation();
  }

  /**
   * Called when a change (action) is completed. This function will update the undo data, sync the JSON editor, etc.
   */
  onActionComplete() {
    if (this.scene.error) {
      return;
    }

    const newJSON = this.scene.toJSON();
    const oldJSON = this.lastActionJson;
    this.lastActionJson = newJSON;
    this.emit('newAction', { newJSON: newJSON, oldJSON: oldJSON });

    this.emit('requestUpdateErrorAndWarning');
    this.requireDelayedValidation();

    if (new Date() - this.lastActionTime > Editor.UNDO_INTERVAL) {
      this.undoIndex = (this.undoIndex + 1) % Editor.UNDO_LIMIT;
      this.emit('newUndoPoint');
      
      this.undoUBound = this.undoIndex;
      if (this.undoUBound == this.undoLBound) {
        // The limit of undo is reached
        this.undoLBound = (this.undoLBound + 1) % Editor.UNDO_LIMIT;
      }
    }

    this.undoData[this.undoIndex] = this.lastActionJson;

    this.lastActionTime = new Date();
  }

  /**
   * Undo the last edit.
   */
  undo() {
    if (this.isConstructing) {
      const constructingObjType = this.scene.objs[this.scene.objs.length - 1].constructor.type;
      const ret = this.scene.objs[this.scene.objs.length - 1].onConstructUndo();
      if (ret && ret.isCancelled) {
        this.isConstructing = false;
        this.scene.objs.length--;
        this.selectObj(-1);
      }
      this.simulator.updateSimulation(!sceneObjs[constructingObjType].isOptical, true);
      return;
    }
    if (this.positioningObjIndex != -1) {
      // If the user is entering coordinates when clicked the undo, then only stop the coordinates entering rather than do the real undo
      this.endPositioning();
      return;
    }
    if (this.undoIndex == this.undoLBound)
      // The lower bound of undo data is reached
      return;
    this.undoIndex = (this.undoIndex + (Editor.UNDO_LIMIT - 1)) % Editor.UNDO_LIMIT;
    this.loadJSON(this.undoData[this.undoIndex]);
    this.emit('undo');

    this.requireDelayedValidation();
  }

  /**
   * Redo the last edit.
   */
  redo() {
    this.isConstructing = false;
    this.endPositioning();
    if (this.undoIndex == this.undoUBound)
      // The lower bound of undo data is reached
      return;
    this.undoIndex = (this.undoIndex + 1) % Editor.UNDO_LIMIT;
    this.loadJSON(this.undoData[this.undoIndex]);
    this.emit('redo');

    this.requireDelayedValidation();
  }

  /**
   * Enter the crop mode that allows the user to crop the scene for exporting.
   */
  enterCropMode() {
    this.isInCropMode = true;

    // Search objs for existing cropBox
    var cropBoxIndex = -1;
    for (var i = 0; i < this.scene.objs.length; i++) {
      if (this.scene.objs[i].constructor.type == 'CropBox') {
        cropBoxIndex = i;
        break;
      }
    }
    if (cropBoxIndex == -1) {
      // Create a new cropBox
      this.scene.pushObj(new sceneObjs['CropBox'](this.scene, {
        p1: geometry.point((this.canvas.width * 0.2 / this.simulator.dpr - this.scene.origin.x) / this.scene.scale, ((120 + (this.canvas.height - 120) * 0.2) / this.simulator.dpr - this.scene.origin.y) / this.scene.scale),
        p4: geometry.point((this.canvas.width * 0.8 / this.simulator.dpr - this.scene.origin.x) / this.scene.scale, ((120 + (this.canvas.height - 120) * 0.8) / this.simulator.dpr - this.scene.origin.y) / this.scene.scale),
      }));
      cropBoxIndex = this.scene.objs.length - 1;
    }

    this.selectObj(cropBoxIndex);

    this.simulator.updateSimulation(true, true);
  }

  /**
   * Confirm the crop box and export the cropped scene.
   * @param {CropBox} cropBox - The crop box.
   */
  confirmCrop(cropBox) {
    if (cropBox.format == 'svg') {
      this.exportSVG(cropBox);
    } else {
      this.exportImage(cropBox);
    }
    this.isInCropMode = false;
    this.selectObj(-1);
    this.simulator.updateSimulation(true, true);
  }

  /**
   * Exit the crop mode without exporting the cropped scene.
   */
  cancelCrop() {
    this.isInCropMode = false;
    this.selectObj(-1);
    this.simulator.updateSimulation(true, true);
  }

  /**
   * Export the cropped scene as an SVG file.
   * @param {CropBox} cropBox - The crop box.
   */
  exportSVG(cropBox) {
    const self = this;
    const exportingScene = new Scene();
    exportingScene.backgroundImage = this.scene.backgroundImage;
    exportingScene.loadJSON(this.scene.toJSON(), function (needFullUpdate, completed) {
      if (!completed) {
        return;
      }

      exportingScene.scale = 1;
      exportingScene.origin = { x: -cropBox.p1.x * exportingScene.scale, y: -cropBox.p1.y * exportingScene.scale };

      const imageWidth = cropBox.p4.x - cropBox.p1.x;
      const imageHeight = cropBox.p4.y - cropBox.p1.y;

      const ctxSVG = new C2S(imageWidth, imageHeight);
      ctxSVG.fillStyle = "black";
      ctxSVG.fillRect(0, 0, imageWidth, imageHeight);

      const exportSimulator = new Simulator(exportingScene, ctxSVG, null, null, null, null, false, cropBox.rayCountLimit || 1e7);

      function onSimulationEnd() {
        const blob = new Blob([ctxSVG.getSerializedSvg()], { type: 'image/svg+xml' });
        saveAs(blob, (self.scene.name || "export") + ".svg");
      }

      exportSimulator.on('simulationComplete', onSimulationEnd);
      exportSimulator.on('simulationStop', onSimulationEnd);

      exportSimulator.updateSimulation();
    });
  }

  /**
   * Export the cropped scene as a PNG image.
   * @param {CropBox} cropBox - The crop box.
   */
  exportImage(cropBox) {
    const self = this;
    const exportingScene = new Scene();
    exportingScene.backgroundImage = this.scene.backgroundImage;
    exportingScene.loadJSON(this.scene.toJSON(), function (needFullUpdate, completed) {
      if (!completed) {
        return;
      }

      exportingScene.scale = cropBox.width / (cropBox.p4.x - cropBox.p1.x);
      exportingScene.origin = { x: -cropBox.p1.x * exportingScene.scale, y: -cropBox.p1.y * exportingScene.scale };

      const imageWidth = cropBox.width;
      const imageHeight = cropBox.width * (cropBox.p4.y - cropBox.p1.y) / (cropBox.p4.x - cropBox.p1.x);

      const canvases = [];
      const ctxs = [];
      for (let i = 0; i < 4; i++) {
        canvases.push(document.createElement('canvas'));
        ctxs.push(canvases[i].getContext('2d'));
        canvases[i].width = imageWidth;
        canvases[i].height = imageHeight;
      }



      let canvasGl = document.createElement('canvas');
      let gl = null;
      if (self.simulator.glMain) {
        canvasGl.width = imageWidth;
        canvasGl.height = imageHeight;

        const contextAttributes = {
          alpha: true,
          premultipliedAlpha: true,
          antialias: false,
        };
        gl = canvasGl.getContext('webgl', contextAttributes) || canvasGl.getContext('experimental-webgl', contextAttributes);
      }

      const exportSimulator = new Simulator(exportingScene, ctxs[0], ctxs[1], ctxs[2], ctxs[3], document.createElement('canvas').getContext('2d'), false, cropBox.rayCountLimit || 1e7, gl);

      function onSimulationEnd() {
        const finalCanvas = document.createElement('canvas');
        finalCanvas.width = imageWidth;
        finalCanvas.height = imageHeight;
        const finalCtx = finalCanvas.getContext('2d');
        finalCtx.fillStyle = "black";
        finalCtx.fillRect(0, 0, cropBox.width, cropBox.width * (cropBox.p4.y - cropBox.p1.y) / (cropBox.p4.x - cropBox.p1.x));
        finalCtx.drawImage(canvases[1], 0, 0);
        finalCtx.drawImage(canvases[3], 0, 0);
        if (self.scene.colorMode == 'default') {
          finalCtx.drawImage(canvases[0], 0, 0);
        } else {
          finalCtx.drawImage(canvasGl, 0, 0);
        }
        finalCtx.drawImage(canvases[2], 0, 0);

        finalCanvas.toBlob(function (blob) {
          saveAs(blob, (self.scene.name || "export") + ".png");
        });
      }

      exportSimulator.on('simulationComplete', onSimulationEnd);
      exportSimulator.on('simulationStop', onSimulationEnd);

      exportSimulator.updateSimulation();
    });
  }

  /**
   * Require a delayed validation of the scene. The actual validation will be performed if the user is inactive for a while.
   */
  requireDelayedValidation() {
    if (this.scene.error) {
      return;
    }

    if (this.delayedValidationTimerId) {
      clearTimeout(this.delayedValidationTimerId);
    }

    const self = this;
    this.delayedValidationTimerId = setTimeout(function () {
      self.validateDelayed()
     }, this.scene.warning ? 500 : 5000);
  }

  /**
   * Perform the delayed validation of the scene. Called after the user has been inactive for a while.
   */
  validateDelayed() {
    this.scene.validateDelayed();
    this.emit('requestUpdateErrorAndWarning');
  }

}

export default Editor;<|MERGE_RESOLUTION|>--- conflicted
+++ resolved
@@ -902,7 +902,6 @@
    * @param {MouseEvent} e - The event.
    */
   onCanvasDblClick(e) {
-<<<<<<< HEAD
     ////console.log("dblclick");
     //// Get raw coordinates first
     //const rawX = (e.pageX - e.target.offsetLeft - this.scene.origin.x) / this.scene.scale;
@@ -946,51 +945,6 @@
     //
     //  }
     //}
-=======
-    //console.log("dblclick");
-    // Get raw coordinates first
-    const rawX = (e.pageX - e.target.offsetLeft - this.scene.origin.x) / this.scene.scale;
-    const rawY = (e.pageY - e.target.offsetTop - this.scene.origin.y) / this.scene.scale;
-    
-    // Truncate to binary fractions
-    const truncX = this.truncateToBinaryFraction(rawX, this.scene.scale);
-    const truncY = this.truncateToBinaryFraction(rawY, this.scene.scale);
-    
-    this.mousePos = geometry.point(truncX, truncY);
-    if (this.isConstructing) {
-    }
-    else if (this.lastMousePos && new Mouse(this.mousePos, this.scene, this.lastDeviceIsTouch).isOnPoint(this.lastMousePos)) {
-      this.dragContext = {};
-
-      if (this.scene.mode == 'observer') {
-        if (geometry.distanceSquared(this.mousePos, this.scene.observer.c) < this.scene.observer.r * this.scene.observer.r) {
-
-          // The mousePos clicked the observer
-          this.positioningObjIndex = -4;
-          this.dragContext = {};
-          this.dragContext.targetPoint = geometry.point(this.scene.observer.c.x, this.scene.observer.c.y);
-          this.dragContext.snapContext = {};
-
-          this.emit('positioningStart', { dragContext: this.dragContext });
-
-          return;
-        }
-      }
-
-      var ret = this.selectionSearch(this.mousePos)[0];
-      if (ret.targetObjIndex != -1 && ret.dragContext.targetPoint) {
-        this.selectObj(ret.targetObjIndex);
-        this.dragContext = ret.dragContext;
-        this.dragContext.originalObj = this.scene.objs[ret.targetObjIndex].serialize(); // Store the obj status before dragging
-
-        this.dragContext.hasDuplicated = false;
-        this.positioningObjIndex = ret.targetObjIndex;
-
-        this.emit('positioningStart', { dragContext: this.dragContext });
-
-      }
-    }
->>>>>>> d30a33f3
 
   }
 
